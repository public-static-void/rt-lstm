#!/usr/bin/env python3
# -*- coding: utf-8 -*-

"""
Authors       : Vadim Titov
Matr.-Nr.     : 6021356
Created       : June 23rd, 2022
Last modified : january 19th, 2023
Description   : Master's Project "Source Separation for Robot Control"
Topic         : Net module of the LSTM RNN Project
"""

import hyperparameters as hp
import pytorch_lightning as pl
import soundfile as sf
import torch
import torch.nn as nn
import torchaudio
from matplotlib import pyplot as plt
from torchmetrics import ScaleInvariantSignalDistortionRatio as SI_SDR
import json


class LitNeuralNet(pl.LightningModule):
    """Main class of this module.

    Implements an LSTM deep neural net by inheriting from Pytorch Lightning Net
    module."""

    def __init__(
        self,
        input_size: int,
        hidden_size_1: int,
        hidden_size_2: int,
        output_size: int,
    ):
        """Constructor.

        Initializes the LSTM deep neural net with hyperparameters.

        The net architecture is as follows:

        [b, c, f, t]   -> transform -> [b*t, f, c]
        [b*t, f, c]    -> lstm1     -> [b*t, f, hs1]
        [b*t, f, hs1]  -> transform -> [b*f, t, hs1]
        [b*f, t, hs1]  -> lstm2     -> [b*f, t, hs2]
        [b*f, t, hs2]  -> transform -> [b, f, t, hs3]
        [b, f, t, c]   -> dense     -> [b, f, t, c]
        [b, t, f, hs3] -> transform -> [b, f, t, hs3]
        [b, t, f, c]   -> tanh      -> [b, t, f, 1]

        input_size : int
            Size of the net's input layer.
        hidden_size_1 : int
            Size of the first LSTM hidden layer's output.
        hidden_size_2 : int
            Size of the second LSTM hidden layer's output.
        output_size : int
            Size of the net's output layer.
        """
        super(LitNeuralNet, self).__init__()
        self.input_size = input_size
        self.hidden_size_1 = hidden_size_1
        self.hidden_size_2 = hidden_size_2
        self.output_size = output_size
        self.learning_rate = hp.learning_rate
        self.t_bidirectional = hp.t_bidirectional
        self.f_bidirectional = hp.f_bidirectional
        self.lstm1_in = self.input_size
        self.lstm1_out = self.hidden_size_1

        if self.t_bidirectional is True and self.f_bidirectional is True:
            self.lstm2_in = 2 * self.hidden_size_1
            self.lstm2_out = self.hidden_size_2
            self.dense_in = 2 * self.hidden_size_2
        elif self.t_bidirectional is True and self.f_bidirectional is False:
            self.lstm2_in = self.hidden_size_1
            self.lstm2_out = self.hidden_size_2
            self.dense_in = 2 * self.hidden_size_2
        elif self.t_bidirectional is False and self.f_bidirectional is True:
            self.lstm2_in = 2 * self.hidden_size_1
            self.lstm2_out = self.hidden_size_2
            self.dense_in = self.hidden_size_2
        elif self.t_bidirectional is False and self.f_bidirectional is False:
            self.lstm2_in = self.hidden_size_1
            self.lstm2_out = self.hidden_size_2
            self.dense_in = self.hidden_size_2

        # LSTM Forward layer 1.
        self.lstm1 = nn.LSTM(
            self.lstm1_in,
            self.lstm1_out,
            bidirectional=self.f_bidirectional,
            batch_first=hp.batch_first,
        )
        # LSTM Forward layer 2.
        self.lstm2 = nn.LSTM(
            self.lstm2_in,
            self.lstm2_out,
            bidirectional=self.t_bidirectional,
            batch_first=hp.batch_first,
        )
        # Dense (= Fully connected) layer.
        self.dense = nn.Linear(self.dense_in, self.output_size)
        # Tanh layer.
        self.tanh = nn.Tanh()
        self.save_hyperparameters()

    def forward(
        self, x: torch.Tensor, h_pre: torch.Tensor, c_pre: torch.Tensor
    ) -> tuple:
        """Implements the forward step functionality.

        x : torch.Tensor
            Input of the net.
        h_pre : torch.Tensor
            Previous hidden state. Default: None.
        c_pre : torch.Tensor
            Previous cell state. Default: None.

        Returns
        -------
        tuple
           Compressed mask, current hidden state, current cell state.
        """
        n_batch, n_ch, n_f, n_t = x.shape
        # Init hidden and cell state of time LSTM to zeros if not provided.
        hidden_state_size = hp.batch_size * n_f
        if h_pre is None and c_pre is None:
            if self.t_bidirectional is True:
                h_pre = torch.randn(
                    2, hidden_state_size, self.hidden_size_2
                ).to(hp.device)
                c_pre = torch.randn(
                    2, hidden_state_size, self.hidden_size_2
                ).to(hp.device)
            else:
                h_pre = torch.randn(
                    1, hidden_state_size, int(self.hidden_size_2)
                ).to(hp.device)
                c_pre = torch.randn(
                    1, hidden_state_size, int(self.hidden_size_2)
                ).to(hp.device)
        x = x.permute(0, 3, 2, 1)
        x = x.reshape(n_batch * n_t, n_f, n_ch)
        x, _ = self.lstm1(x)
        x = x.reshape(n_batch, n_t, n_f, self.lstm2_in)
        x = x.permute(0, 2, 1, 3)
        x = x.reshape(n_batch * n_f, n_t, self.lstm2_in)
<<<<<<< HEAD
        #print(x)
        #print(h_pre.shape)
        #print(c_pre.shape)
        #print(x.shape)
        # TODO: an dieser stelle gehts nicht weiter.
        x, (h_new, c_new) = self.lstm2(
            x, (h_pre, c_pre)
        )
        #print(x)
=======
        x, (h_new, c_new) = self.lstm2(
            x, (h_pre.to(hp.device), c_pre.to(hp.device))
        )
>>>>>>> bbb324ec
        x = x.reshape(n_batch, n_f, n_t, self.dense_in)
        x = self.dense(x)
        x = x.permute(0, 3, 1, 2)
        x = self.tanh(x)

        # Output = compessed mask, new hidden and cell states.
        return x, h_new, c_new

    def comp_mse(self, pred: torch.Tensor, clean: torch.Tensor) -> float:
        """Helper function.

        Computes mean squared error (MSE) for complex valued tensors.

        pred : torch.Tensor
            Predicted signal tensor.
        clean : torch.Tensor
            Clean signal tensor.

        Returns
        -------
        float
            MSE.
        """
        loss = torch.mean(torch.square(torch.abs(pred - clean)))
        return loss

    def configure_optimizers(self):
        """Helper function.

        Configured the function used to update parameters.
        """
        # RMSProp optimizer.
        # return torch.optim.RMSprop(self.parameters(), lr=self.learning_rate)
        # Adam optimizer.
        return torch.optim.Adam(self.parameters(), lr=self.learning_rate)

    def common_step(
        self,
        batch: torch.Tensor,
        batch_idx: int,
        h_pre: torch.Tensor = None,
        c_pre: torch.Tensor = None,
    ) -> tuple:
        """Helper function.

        Implements functionality used in training, validation and prediction
        step functions of this class.

        batch : torch.Tensor
            Input of the net.
        batch_idx : int
            Index of the current batch.
        h_pre : torch.Tensor
            Previous hidden state. Default: None.
        c_pre : torch.Tensor
            Previous cell state. Default: None.

        Returns
        -------
        tuple
            Loss, clean, mix, prediction, current hidden state, current cell
            state).
        """
        torch.autograd.set_detect_anomaly(mode=hp.mode, check_nan=hp.check_nan)

        # Unpack and cast input data for further processing.
        clean, noise, mix = batch
        clean = clean.float()
        noise = noise.float()
        mix = mix.float()

        # Compute mask.
        comp_mask, h_new, c_new = self(mix, h_pre, c_pre)
        decomp_mask = -torch.log((hp.K - comp_mask) / (hp.K + comp_mask))
        mix_co = torch.complex(mix[:, 0], mix[:, 3])
        clean_co = torch.complex(clean[:, 0], clean[:, 1])
        mask_co = torch.complex(decomp_mask[:, 0], decomp_mask[:, 1])
        h_out = h_new.detach()
        c_out = c_new.detach()

        # Apply mask to mixture (noisy) input signal.
        prediction = mask_co * mix_co

        # Compute loss.
        loss = self.comp_mse(prediction, clean_co)

        # TODO: alternative loss function.
        # clean_istft = torch.istft(
        #     clean_co, hp.stft_length, hp.stft_shift, window=hp.window)
        # pred_istft = torch.istft(
        #     prediction, hp.stft_length, hp.stft_shift, window=hp.window)
        # si_sdr = SI_SDR().to("cuda")
        # loss = -si_sdr(pred_istft, clean_istft)

        return loss, clean_co, mix_co, prediction, h_out, c_out

    def training_step(
        self,
        batch: torch.Tensor,
        batch_idx: int,
        h_pre: torch.Tensor = None,
        c_pre: torch.Tensor = None,
    ) -> float:
        """Implements the training step functionality.

        batch : torch.Tensor
            Input of the net.
        batch_idx : int
            Index of the current batch.

        Returns
        -------
        float
            Training loss.
        """
        # Forward pass.
        loss, _, _, _, _, _ = self.common_step(batch, batch_idx, h_pre, c_pre)

        # Logging.
        self.log(
            "train/loss",
            loss,
            on_step=hp.on_step,
            on_epoch=hp.on_epoch,
            logger=hp.logger,
        )

        return loss

    def validation_step(
        self,
        batch: torch.Tensor,
        batch_idx: int,
        h_pre: torch.Tensor = None,
        c_pre: torch.Tensor = None,
    ) -> float:
        """Implements the validation step functionality.

        batch : torch.Tensor
            Input of the net.
        batch_idx : int
            Index of the current batch.
        h_pre : torch.Tensor
            Previous hidden state. Default: None.
        c_pre : torch.Tensor
            Previous cell state. Default: None.

        Returns
        -------
        float
            Training loss.
        """
        # Forward pass.
        loss, clean_co, mix_co, prediction, _, _ = self.common_step(
            batch, batch_idx, h_pre, c_pre
        )

        # Logging.
        self.log(
            "val/loss",
            loss,
            on_step=hp.on_step,
            on_epoch=hp.on_epoch,
            logger=hp.logger,
        )
        si_sdr = SI_SDR().to("cuda")
        clean_istft = torch.istft(
            clean_co, hp.stft_length, hp.stft_shift, window=hp.window
        )
        pred_istft = torch.istft(
            prediction, hp.stft_length, hp.stft_shift, window=hp.window
        )
        si_sdr_val = si_sdr(pred_istft, clean_istft)
        self.log(
            "val/si_sdr",
            si_sdr_val,
            on_step=hp.on_step,
            on_epoch=hp.on_epoch,
            logger=hp.logger,
        )

        # Add spectrograms and audios to tensorboard.
        writer = self.logger.experiment
        if batch_idx in hp.log_samples:
            mix_istft = torch.istft(
                mix_co[0],
                hp.stft_length,
                hp.stft_shift,
                window=hp.window,
            )
            clean_istft = torch.istft(
                clean_co[0],
                hp.stft_length,
                hp.stft_shift,
                window=hp.window,
            )
            pred_istft = torch.istft(
                prediction[0],
                hp.stft_length,
                hp.stft_shift,
                window=hp.window,
            )

            transform = torchaudio.transforms.Spectrogram(
                n_fft=hp.stft_length, win_length=hp.stft_shift
            )
            mix_spec = transform(mix_istft.to("cpu"))
            clean_spec = transform(clean_istft.to("cpu"))
            pred_spec = transform(pred_istft.to("cpu"))

            mix_spec = 10 * torch.log10(
                torch.maximum(
                    torch.square(torch.abs(mix_co[0])),
                    (10 ** (-15))
                    * torch.ones_like(mix_co[0], dtype=torch.float32),
                )
            )
            clean_spec = 10 * torch.log10(
                torch.maximum(
                    torch.square(torch.abs(clean_co[0])),
                    (10 ** (-15))
                    * torch.ones_like(clean_co[0], dtype=torch.float32),
                )
            )
            pred_spec = 10 * torch.log10(
                torch.maximum(
                    torch.square(torch.abs(prediction[0])),
                    (10 ** (-15))
                    * torch.ones_like(prediction[0], dtype=torch.float32),
                )
            )

            fig_mix = plt.figure()
            ax = fig_mix.add_subplot(111)
            im = ax.imshow(
                mix_spec.to("cpu"), origin="lower", vmin=-80, vmax=20
            )
            ax.set_xlabel("Frequency [bin]")
            ax.set_ylabel("Time [bin]")
            fig_mix.colorbar(im, orientation="vertical", pad=0.1)
            plt.title("mix")

            fig_clean = plt.figure()
            ax = fig_clean.add_subplot(111)
            im = ax.imshow(
                clean_spec.to("cpu"), origin="lower", vmin=-80, vmax=20
            )
            ax.set_xlabel("Frequency [bin]")
            ax.set_ylabel("Time [bin]")
            fig_clean.colorbar(im, orientation="vertical", pad=0.1)
            plt.title("clean")

            fig_pred = plt.figure()
            ax = fig_pred.add_subplot(111)
            im = ax.imshow(
                pred_spec.to("cpu"), origin="lower", vmin=-80, vmax=20
            )
            ax.set_xlabel("Frequency [bin]")
            ax.set_ylabel("Time [bin]")
            fig_pred.colorbar(im, orientation="vertical", pad=0.1)
            plt.title("pred")

            writer.add_figure(
                "fig-mix-" + str(batch_idx),
                fig_mix,
                self.current_epoch,
            )
            writer.add_figure(
                "fig-clean-" + str(batch_idx),
                fig_clean,
                self.current_epoch,
            )
            writer.add_figure(
                "fig-pred-" + str(batch_idx),
                fig_pred,
                self.current_epoch,
            )

            writer.add_audio(
                "mix-" + str(batch_idx),
                mix_istft,
                self.current_epoch,
                16000,
            )
            writer.add_audio(
                "clean-" + str(batch_idx),
                clean_istft,
                self.current_epoch,
                16000,
            )
            writer.add_audio(
                "pred-" + str(batch_idx),
                pred_istft,
                self.current_epoch,
                16000,
            )

        return loss

    def predict_step(
        self,
        batch: torch.Tensor,
        batch_idx: int,
        h_pre: torch.Tensor = None,
        c_pre: torch.Tensor = None,
    ) -> tuple:
        """Implements the prediction step functionality.

        batch : torch.Tensor
            Input of the net.
        batch_idx : int
            Index of the current batch.
        h_pre : torch.Tensor
            Previous hidden state. Default: None.
        c_pre : torch.Tensor
            Previous cell state. Default: None.

        Returns
        -------
        tuple
            Prediction, clean, mix, current hidden state, current cell state).
        """

        meta_data = batch[-1]
        #needed to get data index as a s
        meta_data.update(data_index = int(meta_data['data_index'].item()))
        batch = batch[:-1]
        print(batch[0].shape)



        _, clean_co, mix_co, prediction, h_new, c_new = self.common_step(
            batch, batch_idx, h_pre, c_pre
        )

        # Generate sound files for mix, clean and prediction.
        mix_istft = torch.istft(
            mix_co[0], hp.stft_length, hp.stft_shift, window=hp.window
        )
        clean_istft = torch.istft(
            clean_co[0],
            hp.stft_length,
            hp.stft_shift,
            window=hp.window,
        )
        pred_istft = torch.istft(
            prediction[0],
            hp.stft_length,
            hp.stft_shift,
            window=hp.window,
        )

        sf.write(
            hp.OUT_DIR + "mix-" + str(meta_data['data_index']) + ".wav",
            mix_istft.cpu(),
            hp.fs,
        )
        sf.write(
            hp.OUT_DIR + "clean-" + str(meta_data['data_index']) + ".wav",
            clean_istft.cpu(),
            hp.fs,
        )
        sf.write(
            hp.OUT_DIR + "pred-" + str(meta_data['data_index']) + ".wav",
            pred_istft.cpu(),
            hp.fs,
        )

        meta_data["SNR"] = meta_data["SNR"].item()
        meta_data["reverberation_rate"] = meta_data["reverberation_rate"].item()
        meta_data["min_distance_to_noise"] = meta_data["min_distance_to_noise"].item()


        # Serializing json
        json_object = json.dumps(meta_data)

        # Writing to sample.json
        with open(f"out/meta_{meta_data['data_index']}", "w") as outfile:
            outfile.write(json_object)



        return prediction, clean_co, mix_co, h_new, c_new

    def predict_rt(
        self,
        batch: torch.Tensor,
        h_pre: torch.Tensor = None,
        c_pre: torch.Tensor = None,
    ) -> tuple:
        """Implements the prediction step functionality.

        batch : torch.Tensor
            Input of the net.
        batch_idx : int
            Index of the current batch.
        h_pre : torch.Tensor
            Previous hidden state. Default: None.
        c_pre : torch.Tensor
            Previous cell state. Default: None.

        Returns
        -------
        tuple
            Prediction, mix, current hidden state, current cell state).
        """

        # Unpack and cast input data for further processing.
        mix = batch
        mix = mix.float()

        # Compute mask.
        comp_mask, h_new, c_new = self(mix, h_pre, c_pre)
        decomp_mask = -torch.log((hp.K - comp_mask) / (hp.K + comp_mask))
        mix_co = torch.complex(mix[:, 0], mix[:, 3])
        mask_co = torch.complex(decomp_mask[:, 0], decomp_mask[:, 1])
        h_out = h_new.detach()
        c_out = c_new.detach()

        # Apply mask to mixture (noisy) input signal.
        prediction = mask_co * mix_co

        return prediction, mix, h_out, c_out<|MERGE_RESOLUTION|>--- conflicted
+++ resolved
@@ -147,21 +147,9 @@
         x = x.reshape(n_batch, n_t, n_f, self.lstm2_in)
         x = x.permute(0, 2, 1, 3)
         x = x.reshape(n_batch * n_f, n_t, self.lstm2_in)
-<<<<<<< HEAD
-        #print(x)
-        #print(h_pre.shape)
-        #print(c_pre.shape)
-        #print(x.shape)
-        # TODO: an dieser stelle gehts nicht weiter.
-        x, (h_new, c_new) = self.lstm2(
-            x, (h_pre, c_pre)
-        )
-        #print(x)
-=======
         x, (h_new, c_new) = self.lstm2(
             x, (h_pre.to(hp.device), c_pre.to(hp.device))
         )
->>>>>>> bbb324ec
         x = x.reshape(n_batch, n_f, n_t, self.dense_in)
         x = self.dense(x)
         x = x.permute(0, 3, 1, 2)
