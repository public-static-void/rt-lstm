--- conflicted
+++ resolved
@@ -21,11 +21,7 @@
 ###########################
 
 device = "cuda" if torch.cuda.is_available() else "cpu"
-<<<<<<< HEAD
-#device = "cpu"
-=======
 # device = "cpu"
->>>>>>> bbb324ec
 num_devices = 1
 num_workers = 8
 DATA_DIR = "soundfiles/"
@@ -50,11 +46,7 @@
 hidden_size_2 = 128
 output_size = 2  # 1 channel * 2 (Re + Im).
 t_bidirectional = False
-<<<<<<< HEAD
-f_bidirectional = True
-=======
 f_bidirectional = True  # TODO: Auch für den lstm nen bi-false ckpt trainieren
->>>>>>> bbb324ec
 batch_size = 1
 batch_first = True
 num_epochs = 100
@@ -83,13 +75,8 @@
 # CHECKPOINT_DIR = None
 # checkpoint_name = "epoch=1-step=6000.ckpt" #  bi-directional
 # checkpoint_name = "epoch=90-step=273000.ckpt" #  uni-directional
-<<<<<<< HEAD
-# checkpoint_name = "epoch=65-step=132000.ckpt" #  bi-directional
-trained_model_path = "checkpoints/epoch=90-step=273000.ckpt"
-=======
 # trained_model_path = "checkpoints/epoch=65-step=132000.ckpt" #  uni-?
 trained_model_path = "checkpoints/epoch=90-step=273000.ckpt" #  uni-t rt
->>>>>>> bbb324ec
 enable_checkpointing = True
 
 #############
