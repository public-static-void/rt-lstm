--- conflicted
+++ resolved
@@ -22,19 +22,10 @@
         pred_file, _ = torchaudio.load(file_name.replace('clean', 'pred'))
         #pred_file, _ = torchaudio.load(file_name.replace('clean', 'mixture'))
         noise_file = mix_file - clean_file
-<<<<<<< HEAD
-
-        print(pred_file[0])
-        print(clean_file[0])
-        pesq_pred_to_clean = pesq(pred_file[0], clean_file[0])
-        pesq_pred_to_noise = pesq(pred_file[0], noise_file[0])
-        pesq_delta = pesq_pred_to_clean - pesq_pred_to_noise
-=======
         if pred_file.sum().data[0] != 0 and clean_file.sum().data[0] != 0 and noise_file.sum().data[0] != 0:
             pesq_pred_to_clean = pesq(pred_file[0], clean_file[0])
             pesq_pred_to_noise = pesq(pred_file[0], noise_file[0])
             pesq_delta = pesq_pred_to_clean - pesq_pred_to_noise
->>>>>>> 8ae345f5
 
         #Abspeichern als dictionary inkl. Dateinamen
 
